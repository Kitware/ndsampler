"""
Example:
    >>> # Imagine you have some images
    >>> import kwimage
    >>> image_paths = [
    >>>     kwimage.grab_test_image_fpath('astro'),
    >>>     kwimage.grab_test_image_fpath('carl'),
    >>>     kwimage.grab_test_image_fpath('airport'),
    >>> ]  # xdoc: +IGNORE_WANT
    ['~/.cache/kwimage/demodata/KXhKM72.png',
     '~/.cache/kwimage/demodata/flTHWFD.png',
     '~/.cache/kwimage/demodata/Airport.jpg']
    >>> # And you want to randomly load subregions of them in O(1) time
    >>> import ndsampler
    >>> import kwcoco
    >>> # First make a COCO dataset that refers to your images (and possibly annotations)
    >>> dataset = {
    >>>     'images': [{'id': i, 'file_name': fpath} for i, fpath in enumerate(image_paths)],
    >>>     'annotations': [],
    >>>     'categories': [],
    >>> }
    >>> coco_dset = kwcoco.CocoDataset(dataset)
    >>> print(coco_dset)
    <CocoDataset(tag=None, n_anns=0, n_imgs=3, ...n_cats=0)>
    >>> # Now pass the dataset to a sampler and tell it where it can store temporary files
    >>> workdir = ub.ensure_app_cache_dir('ndsampler/demo')
    >>> sampler = ndsampler.CocoSampler(coco_dset, workdir=workdir)
    >>> # Now you can load arbirary samples by specifing a target dictionary
    >>> # with an image_id (gid) center location (cx, cy) and width, height.
    >>> target = {'gid': 0, 'cx': 200, 'cy': 200, 'width': 100, 'height': 100}
    >>> sample = sampler.load_sample(target)
    >>> # The sample contains the image data, any visible annotations, a reference
    >>> # to the original target, and params of the transform used to sample this
    >>> # patch
    ...
    >>> print(sorted(sample.keys()))
    ['annots', 'classes', 'im', 'kp_classes', 'params', 'tr']
    >>> im = sample['im']
    >>> print(im.shape)
    (100, 100, 3)
    >>> # The load sample function is at the core of what ndsampler does
    >>> # There are other helper functions like load_positive / load_negative
    >>> # which deal with annotations. See those for more details.
    >>> # For random negative sampling see coco_regions.
"""
import ubelt as ub
import numpy as np
import kwimage
import kwcoco
import warnings
from ndsampler import coco_regions
from ndsampler import coco_frames
from ndsampler import abstract_sampler
from ndsampler.utils import util_misc

try:
    from xdev import profile
except Exception:
    profile = ub.identity


class CocoSampler(abstract_sampler.AbstractSampler, util_misc.HashIdentifiable,
                  ub.NiceRepr):
    """
    Samples patches of positives and negative detection windows from a COCO
    dataset. Can be used for training FCN or RPN based classifiers / detectors.

    Does data loading, padding, etc...

    Args:
        dset (kwcoco.CocoDataset): a coco-formatted dataset

        backend (str | Dict): either 'cog' or 'npy', or a dict with
            `{'type': str, 'config': Dict}`. See AbstractFrames for more
            details. Defaults to None, which does not do anything fancy.

    Example:
        >>> from ndsampler.coco_sampler import *
        >>> self = CocoSampler.demo('photos')
        ...
        >>> print(sorted(self.class_ids))
        [0, 1, 2, 3, 4, 5, 6, 7, 8]
        >>> print(self.n_positives)
        4

    Example:
        >>> import ndsampler
        >>> self = ndsampler.CocoSampler.demo('photos')
        >>> p_sample = self.load_positive()
        >>> n_sample = self.load_negative()
        >>> self = ndsampler.CocoSampler.demo('shapes')
        >>> p_sample2 = self.load_positive()
        >>> n_sample2 = self.load_negative()
        >>> for sample in [p_sample, n_sample, p_sample2, n_sample2]:
        >>>     assert 'annots' in sample
        >>>     assert 'im' in sample
        >>>     assert 'rel_boxes' in sample['annots']
        >>>     assert 'rel_ssegs' in sample['annots']
        >>>     assert 'rel_kpts' in sample['annots']
        >>>     assert 'cids' in sample['annots']
        >>>     assert 'aids' in sample['annots']
    """

    @classmethod
    def demo(cls, key='shapes', workdir=None, backend=None, **kw):
        """
        Create a toy coco sampler for testing and demo puposes

        SeeAlso:
            * kwcoco.CocoDataset.demo
        """
        dset = kwcoco.CocoDataset.demo(key=key, **kw)
        if key == 'photos':
            toremove = [ann for ann in dset.anns.values() if 'bbox' not in ann]
            dset.remove_annotations(toremove)
            dset.add_category('background', id=0)
        if workdir is None:
            workdir = ub.ensure_app_cache_dir('ndsampler')
        self = CocoSampler(dset, workdir=workdir, backend=backend)
        return self

    def __init__(self, dset, workdir=None, autoinit=True, backend=None,
                 verbose=0):
        super(CocoSampler, self).__init__()
        self.workdir = workdir
        self.dset = dset
        self.regions = None
        self.frames = None

        # save at least until we init the frames / regions
        self._backend = backend

        self.verbose = verbose
        self.BACKGROUND_CLASS_ID = None

        if autoinit:
            self._init()

    def _init(self):
        if hasattr(self.dset, '_ensure_imgsize'):
            self.dset._ensure_imgsize()

        if self.dset.anns is None:
            self.dset._build_index()
        self.regions = coco_regions.CocoRegions(self.dset,
                                                workdir=self.workdir,
                                                verbose=self.verbose)
        self.frames = coco_frames.CocoFrames(
            self.dset,
            workdir=self.workdir,
            backend=self._backend,
        )

        # === Hacked in attributes ===
        self.kp_classes = self.dset.keypoint_categories()
        self.BACKGROUND_CLASS_ID = self.regions.BACKGROUND_CLASS_ID  # currently hacked in

    @property
    def classes(self):
        if self.regions is None:
            return None
        return self.regions.classes

    @property
    def catgraph(self):
        """
        DEPRICATED, use self.classes instead
        """
        if self.regions is None:
            return None
        return self.regions.classes

    def _depends(self):
        hashid_parts = ub.odict()
        hashid_parts['regions_hashid'] = self.regions.hashid
        hashid_parts['frames_hashid'] = self.frames.hashid
        return hashid_parts

    def lookup_class_name(self, class_id):
        return self.regions.lookup_class_name(class_id)

    def lookup_class_id(self, class_name):
        return self.regions.lookup_class_id(class_name)

    @property
    def n_positives(self):
        return self.regions.n_positives

    @property
    def n_annots(self):
        return self.regions.n_annots

    @property
    def n_samples(self):
        return self.regions.n_samples

    def __len__(self):
        return self.n_samples

    @property
    def n_images(self):
        return self.regions.n_images

    @property
    def n_categories(self):
        return self.regions.n_categories

    @property
    def class_ids(self):
        return self.regions.class_ids

    @property
    def image_ids(self):
        return self.regions.image_ids

    def preselect(self, **kwargs):
        return self.regions.preselect(**kwargs)

    def new_sample_grid(self, task, window_dims, window_overlap=0):
        sample_grid = self.regions.new_sample_grid(
            task, window_dims, window_overlap)
        return sample_grid

    def load_image_with_annots(self, image_id, cache=True):
        """
        Args:
            image_id (int): the coco image id

            cache (bool, default=True): if True returns the fast
                subregion-indexable file reference. Otherwise, eagerly loads
                the entire image.

        Returns:
            Tuple[Dict, List[Dict]]:
                img: the coco image dict augmented with imdata
                anns: the coco annotations in this image

        Example:
            >>> from ndsampler.coco_sampler import *
            >>> self = CocoSampler.demo()
            >>> rng = None
            >>> img, anns = self.load_image_with_annots(1)
            >>> dets = kwimage.Detections.from_coco_annots(anns, dset=self.dset)
            >>> # xdoc: +REQUIRES(--show)
            >>> import kwplot
            >>> kwplot.autompl()
            >>> kwplot.imshow(img['imdata'][:])
            >>> dets.draw()
            >>> kwplot.show_if_requested()
        """
        full_image = self.load_image(image_id, cache=cache)
        coco_dset = self.dset
        img = coco_dset.imgs[image_id].copy()
        anns = self.load_annotations(image_id)
        img['imdata'] = full_image
        return img, anns

    def load_annotations(self, image_id):
        """
        Loads the annotations within an image

        Args:
            image_id (int): the coco image id

        Returns:
            List[Dict]: list of coco annotation dictionaries
        """
        coco_dset = self.dset
        aids = coco_dset.index.gid_to_aids[image_id]
        anns = [coco_dset.anns[aid] for aid in aids]
        return anns

    def load_image(self, image_id, cache=True):
        """
        Loads the annotations within an image

        Args:
            image_id (int): the coco image id

            cache (bool, default=True): if True returns the fast
                subregion-indexable file reference. Otherwise, eagerly loads
                the entire image.

        Returns:
            ArrayLike: either ndarray data or a indexable reference
        """
        full_image = self.frames.load_image(image_id, cache=cache)
        return full_image

    def load_item(self, index, pad=None, window_dims=None, with_annots=True):
        """
        Loads item from either positive or negative regions pool.

        Lower indexes will return positive regions and higher indexes will
        return negative regions.

        The main paradigm of the sampler is that sampler.regions maintains a
        pool of target regions, you can influence what that pool is at any
        point by calling sampler.regions.preselect (usually either at the start
        of learning, or maybe after every epoch, etc..), and you use load_item
        to load the index-th item from that preselected pool. Depending on how
        you preselected the pool, the returned item might correspond to a
        positive or negative region.

        Args:
            index (int): index of target region

            pad (tuple): (height, width) extra context to add to each size.
                This helps prevent augmentation from producing boundary effects

            window_dims (tuple): (height, width) area around the center
                of the target region to sample.

            with_annots (bool | str, default=True):
                if True, also extracts information about any annotation that
                overlaps the region of interest (subject to visibility_thresh).
                Can also be a List[str] that specifies which specific subinfo
                should be extracted. Valid strings in this list are: boxes,
                keypoints, and segmenation.

        Returns:
            Dict: sample: dict containing keys
                im (ndarray): image data
                tr (dict): contains the same input items as tr but additionally
                    specifies rel_cx and rel_cy, which gives the center
                    of the target w.r.t the returned **padded** sample.
                annots (dict): Dict of aids, cids, and rel/abs boxes
        """
        if index < self.n_positives:
            sample = self.load_positive(index, pad=pad,
                                        window_dims=window_dims,
                                        with_annots=with_annots)
        else:
            index = index - self.n_positives
            sample = self.load_negative(index, pad=pad,
                                        window_dims=window_dims,
                                        with_annots=with_annots)
        return sample

    def load_positive(self, index=None, with_annots=True, tr=None, pad=None,
                      rng=None, **kw):
        """
        Load an item from the the positive pool of regions.

        Args:
            index (int): index of positive target

            pad (tuple): (height, width) extra context to add to each size.
                This helps prevent augmentation from producing boundary effects

            tr (Dict): Extra target arguments like window_dims.

            with_annots (bool | str, default=True):
                if True, also extracts information about any annotation that
                overlaps the region of interest (subject to visibility_thresh).
                Can also be a List[str] that specifies which specific subinfo
                should be extracted. Valid strings in this list are: boxes,
                keypoints, and segmentation.

        Returns:
            Dict: sample: dict containing keys
                im (ndarray): image data
                tr (dict): contains the same input items as tr but additionally
                    specifies rel_cx and rel_cy, which gives the center
                    of the target w.r.t the returned **padded** sample.
                annots (dict): Dict of aids, cids, and rel/abs boxes

        Example:
            >>> from ndsampler.coco_sampler import *
            >>> self = CocoSampler.demo()
            >>> rng = None
            >>> sample = self.load_positive(pad=(10, 10), tr=dict(window_dims=(3, 3)))
            >>> assert sample['im'].shape[0] == 23
            >>> # xdoc: +REQUIRES(--show)
            >>> import kwplot
            >>> kwplot.autompl()
            >>> kwplot.imshow(sample['im'])
            >>> kwplot.show_if_requested()
        """
        tr_ = self.regions.get_positive(index, rng=rng)
        if tr:
            tr_ = ub.dict_union(tr_, tr)
        sample = self.load_sample(tr_, with_annots=with_annots, pad=pad, **kw)
        return sample

    def load_negative(self, index=None, with_annots=True, tr=None, pad=None,
                      rng=None, **kw):
        """
        Load an item from the the negative pool of regions.

        Args:
            index (int): if specified loads a specific negative from the
                presampled pool, otherwise the next negative in the pool is
                returned.

            with_annots (bool | str, default=True):
                if True, also extracts information about any annotation that
                overlaps the region of interest (subject to visibility_thresh).
                Can also be a List[str] that specifies which specific subinfo
                should be extracted. Valid strings in this list are: boxes,
                keypoints, and segmentation.

            tr (Dict): Extra target arguments like window_dims.

            pad (tuple): (height, width) extra context to add to each size.
                This helps prevent augmentation from producing boundary effects

        Returns:
            Dict: sample: dict containing keys
                im (ndarray): image data
                tr (dict): contains the same input items as tr but additionally
                    specifies rel_cx and rel_cy, which gives the center
                    of the target w.r.t the returned **padded** sample.
                annots (dict): Dict of aids, cids, and rel/abs boxes

        Example:
            >>> from ndsampler.coco_sampler import *
            >>> self = CocoSampler.demo()
            >>> rng = None
            >>> sample = self.load_negative(rng=rng, pad=(0, 0))
            >>> # xdoc: +REQUIRES(--show)
            >>> import kwplot
            >>> kwplot.autompl()
            >>> box = kwimage.Boxes(tr.reindex(['rel_cx', 'rel_cy', 'width', 'height']).values, 'cxywh')
            >>> kwplot.imshow(sample)
            >>> kwplot.draw_boxes(box)
            >>> kwplot.show_if_requested()

        Example:
            >>> from ndsampler.coco_sampler import *
            >>> self = CocoSampler.demo()
            >>> rng = None
            >>> sample = self.load_negative(rng=rng, pad=(0, 0), tr=dict(window_dims=(64, 64)))
            >>> # xdoc: +REQUIRES(--show)
            >>> import kwplot
            >>> kwplot.autompl()
            >>> box = kwimage.Boxes(tr.reindex(['rel_cx', 'rel_cy', 'width', 'height']).values, 'cxywh')
            >>> kwplot.imshow(sample, fnum=1, doclf=True)
            >>> kwplot.draw_boxes(box)
            >>> kwplot.show_if_requested()
        """
        tr_ = self.regions.get_negative(index, rng=rng)
        if tr:
            tr_ = ub.dict_union(tr_, tr)
        sample = self.load_sample(tr_, with_annots=with_annots, pad=pad, **kw)
        return sample

    def load_sample(self, tr, with_annots=True, visible_thresh=0.0, pad=None,
                    padkw={'mode': 'constant'}, dtype=None, nodata=None):
        """
        Loads the volume data associated with the bbox and frame of a target

        Args:
            tr (dict): target dictionary indicating an nd source object (e.g.
                image or video) and the coordinate region to sample from.
                Unspecified coordinate regions default to the extent of the
                source object.

                For 2D image source objects, tr must contain or be able to
                infer the key `gid (int)`, to specify an image id.

                For 3D video source objects, tr must contain the key
                `vidid (int)`, to specify a video id (NEW in 0.6.1) or
                `gids List[int]`, as a list of images in a video (NEW in 0.6.2)

                In general, coordinate regions can specified by the key
                `slices`, a numpy-like "fancy index" over each of the n
                dimensions. Usually this is a tuple of slices, e.g.
                (y1:y2, x1:x2) for images and (t1:t2, y1:y2, x1:x2) for videos.

                You may also specify:
                `space_slice` as (y1:y2, x1:x2) for both 2D images and 3D
                videos and `time_slice` as t1:t2 for 3D videos.

                Spatial regions can be specified with keys:
                    * 'cx' and 'cy' as the center of the region in pixels.
                    * 'width' and 'height' are in pixels.
                    * 'window_dims' is a height, width tuple or can be a
                    special string key 'square', which overrides width and
                    height to both be the maximum of the two.

                Temporal regions are specifiable by `slices`, `time_slice` or
                an explicit list of `gids`.

                The `aid` key can be specified to indicate a specific
                annotation to load. This uses the annotation information to
                infer 'gid', 'cx', 'cy', 'width', and 'height' if they are not
                present. (NEW in 0.5.10)

                The `channels` key can be specified as a channel code or
                    :class:`kwcoco.ChannelSpec` object.  (NEW in 0.6.1)

                as_xarray (bool, default=False):
                    if True, return the image data as an xarray object

                interpolation (str, default='auto'):
                    type of resample interpolation

                antialias (str, default='auto'):
                    antialias sample or not

                nodata: override function level nodata

            with_annots (bool | str, default=True):
                if True, also extracts information about any annotation that
                overlaps the region of interest (subject to visibility_thresh).
                Can also be a List[str] that specifies which specific subinfo
                should be extracted. Valid strings in this list are: boxes,
                keypoints, and segmentation.

            visible_thresh (float): does not return annotations with visibility
                less than this threshold.

            pad (tuple): (height, width) extra context to add to window dims.
                This helps prevent augmentation from producing boundary effects

            padkw (dict): kwargs for `numpy.pad`

            dtype (type | None):
                Cast the loaded data to this type. If unspecified returns the
                data as-is.

            nodata (int | None, default=None):
                If specified, for integer data with nodata values, this is
                passed to kwcoco delayed image finalize. The data is converted
                to float32 and nodata values are replaced with nan. These
                nan values are handled correctly in subsequent warping
                operations.

        Returns:
            Dict: sample: dict containing keys
                im (ndarray | DataArray): image / video data
                tr (dict): contains the same input items as tr but additionally
                    specifies rel_cx and rel_cy, which gives the center
                    of the target w.r.t the returned **padded** sample.
                annots (dict): containing items:
                    frame_dets (List[kwimage.Detections]): a list of detection
                        objects containing the requested annotation info for each
                        frame.
                    aids (list): annotation ids DEPRECATED
                    cids (list): category ids DEPRECATED
                    rel_ssegs (ndarray): segmentations relative to the sample DEPRECATED
                    rel_kpts (ndarray): keypoints relative to the sample DEPRECATED

        CommandLine:
            xdoctest -m ndsampler.coco_sampler CocoSampler.load_sample:2 --show

            xdoctest -m ndsampler.coco_sampler CocoSampler.load_sample:1 --show
            xdoctest -m ndsampler.coco_sampler CocoSampler.load_sample:3 --show

        Example:
            >>> from ndsampler.coco_sampler import *
            >>> self = CocoSampler.demo()
            >>> # The target (tr) lets you specify an arbitrary window
            >>> tr = {'gid': 1, 'cx': 5, 'cy': 2, 'width': 6, 'height': 6}
            >>> sample = self.load_sample(tr)
            ...
            >>> print('sample.shape = {!r}'.format(sample['im'].shape))
            sample.shape = (6, 6, 3)

        Example:
            >>> # Access direct annotation information
            >>> import ndsampler
            >>> sampler = ndsampler.CocoSampler.demo()
            >>> # Sample a region that contains at least one annotation
            >>> tr = {'gid': 1, 'cx': 5, 'cy': 2, 'width': 600, 'height': 600}
            >>> sample = sampler.load_sample(tr)
            >>> annotation_ids = sample['annots']['aids']
            >>> aid = annotation_ids[0]
            >>> # Method1: Access ann dict directly via the coco index
            >>> ann = sampler.dset.anns[aid]
            >>> # Method2: Access ann objects via annots method
            >>> dets = sampler.dset.annots(annotation_ids).detections
            >>> print('dets.data = {}'.format(ub.repr2(dets.data, nl=1)))

        Example:
            >>> from ndsampler.coco_sampler import *
            >>> self = CocoSampler.demo()
            >>> tr = self.regions.get_positive(0)
            >>> pad = (25, 25)
            >>> tr['window_dims'] = 'square'
            >>> sample = self.load_sample(tr, pad=pad)
            >>> print('im.shape = {!r}'.format(sample['im'].shape))
            im.shape = (135, 135, 3)
            >>> pad = (0, 0)
            >>> tr['window_dims'] = None
            >>> sample = self.load_sample(tr, pad=pad)
            >>> print('im.shape = {!r}'.format(sample['im'].shape))
            im.shape = (52, 85, 3)
            >>> # xdoc: +REQUIRES(--show)
            >>> import kwplot
            >>> kwplot.autompl()
            >>> kwplot.imshow(sample['im'])
            >>> kwplot.show_if_requested()

        Example:
            >>> # sample an out of bounds target
            >>> from ndsampler.coco_sampler import *
            >>> self = CocoSampler.demo()
            >>> tr = self.regions.get_positive(0)
            >>> tr['window_dims'] = (364, 364)
            >>> sample = self.load_sample(tr)
            >>> annots = sample['annots']
            >>> assert len(annots['aids']) > 0
            >>> #assert len(annots['rel_cxywh']) == len(annots['aids'])
            >>> # xdoc: +REQUIRES(--show)
            >>> import kwplot
            >>> kwplot.autompl()
            >>> abs_frame = self.frames.load_image(sample['tr']['gid'])[:]
            >>> tf_rel_to_abs = sample['params']['tf_rel_to_abs']
            >>> abs_boxes = annots['rel_boxes'].warp(tf_rel_to_abs)
            >>> abs_ssegs = annots['rel_ssegs'].warp(tf_rel_to_abs)
            >>> abs_kpts = annots['rel_kpts'].warp(tf_rel_to_abs)
            >>> # Draw box in original image context
            >>> kwplot.imshow(abs_frame, pnum=(1, 2, 1), fnum=1)
            >>> abs_boxes.translate([-.5, -.5]).draw()
            >>> abs_kpts.draw(color='green', radius=10)
            >>> abs_ssegs.draw(color='red', alpha=.5)
            >>> # Draw box in relative sample context
            >>> kwplot.imshow(sample['im'], pnum=(1, 2, 2), fnum=1)
            >>> annots['rel_boxes'].translate([-.5, -.5]).draw()
            >>> annots['rel_ssegs'].draw(color='red', alpha=.6)
            >>> annots['rel_kpts'].draw(color='green', alpha=.4, radius=10)
            >>> kwplot.show_if_requested()

        Example:
            >>> from ndsampler.coco_sampler import *
            >>> self = CocoSampler.demo('photos')
            >>> tr = self.regions.get_positive(1)
            >>> pad = None
            >>> tr['window_dims'] = (300, 150)
            >>> sample = self.load_sample(tr, pad)
            >>> assert sample['im'].shape[0:2] == tr['window_dims']
            >>> # xdoc: +REQUIRES(--show)
            >>> import kwplot
            >>> kwplot.autompl()
            >>> kwplot.imshow(sample['im'], colorspace='rgb')
            >>> kwplot.show_if_requested()

        Example:
            >>> # Multispectral video sample example
            >>> from ndsampler.coco_sampler import *
            >>> self = CocoSampler.demo('vidshapes1-multispectral', num_frames=5)
            >>> sample_grid = self.new_sample_grid('video_detection', (3, 128, 128))
            >>> tr = sample_grid['positives'][0]
            >>> tr['channels'] = 'B1|B8'
            >>> tr['as_xarray'] = False
            >>> sample = self.load_sample(tr)
            >>> print(ub.repr2(sample['tr'], nl=1))
            >>> print(sample['im'].shape)
            >>> assert sample['im'].shape == (3, 128, 128, 2)
            >>> tr['channels'] = '<all>'
            >>> sample = self.load_sample(tr)
            >>> assert sample['im'].shape == (3, 128, 128, 5)
        """
        sample = self._load_slice(tr, pad, padkw, dtype, nodata)

        if with_annots or ub.iterable(with_annots):
            self._populate_overlap(sample, visible_thresh, with_annots)

        sample['classes'] = self.classes
        sample['kp_classes'] = self.kp_classes
        return sample

    @profile
    def _infer_target_attributes(self, tr):
        """
        Infer unpopulated target attribues

        Example:
            >>> # sample using only an annotation id
            >>> from ndsampler.coco_sampler import *
            >>> self = CocoSampler.demo()
            >>> tr = {'aid': 1, 'as_xarray': True}
            >>> tr_ = self._infer_target_attributes(tr)
            >>> print('tr_ = {}'.format(ub.repr2(tr_, nl=1)))
            >>> assert tr_['gid'] == 1
            >>> assert all(k in tr_ for k in ['cx', 'cy', 'width', 'height'])

            >>> self = CocoSampler.demo('vidshapes8-multispectral')
            >>> tr = {'aid': 1, 'as_xarray': True}
            >>> tr_ = self._infer_target_attributes(tr)
            >>> assert tr_['gid'] == 1
            >>> assert all(k in tr_ for k in ['cx', 'cy', 'width', 'height'])

            >>> tr = {'vidid': 1, 'as_xarray': True}
            >>> tr_ = self._infer_target_attributes(tr)
            >>> print('tr_ = {}'.format(ub.repr2(tr_, nl=1)))
            >>> assert 'gids' in tr_

            >>> tr = {'gids': [1, 2], 'as_xarray': True}
            >>> tr_ = self._infer_target_attributes(tr)
            >>> print('tr_ = {}'.format(ub.repr2(tr_, nl=1)))
        """
        # we might modify the target
        tr_ = tr.copy()
        if 'aid' in tr_:
            # If the annotation id is specified, infer other unspecified fields
            aid = tr_['aid']
            try:
                ann = self.dset.anns[aid]
            except KeyError:
                pass
            else:
                if 'gid' not in tr_:
                    tr_['gid'] = ann['image_id']
                if len({'cx', 'cy', 'width', 'height'} & set(tr_)) != 4:
                    box = kwimage.Boxes([ann['bbox']], 'xywh')
                    cx, cy, width, height = box.to_cxywh().data[0]
                    if 'cx' not in tr_:
                        tr_['cx'] = cx
                    if 'cy' not in tr_:
                        tr_['cy'] = cy
                    if 'width' not in tr_:
                        tr_['width'] = width
                    if 'height' not in tr_:
                        tr_['height'] = height
                if 'category_id' not in tr_:
                    tr_['category_id'] = ann['category_id']

        gid = tr_.get('gid', None)
        vidid = tr_.get('vidid', None)
        gids = tr_.get('gids', None)
        slices = tr_.get('slices', None)
        time_slice = tr_.get('time_slice', None)
        space_slice = tr_.get('space_slice', None)
        window_dims = tr_.get('window_dims', None)
        vid_gids = None
        ndim = None

        if vidid is not None or gids is not None:
            # Video sample
            if vidid is None:
                if gids is None:
                    raise ValueError('ambiguous image or video object id(s)')
                _vidids = self.dset.images(gids).lookup('video_id')
                if __debug__:
                    if not ub.allsame(_vidids):
                        warnings.warn('sampled gids from different videos')
                vidid = ub.peek(_vidids)
                tr_['vidid'] = vidid
            assert vidid == tr_['vidid']
            ndim = 3
        elif gid is not None:
            # Image sample
            ndim = 2
        else:
            raise ValueError('no source object id(s)')

        # Fix non-determined bounds
        if ndim == 2:
            img = self.dset.index.imgs[gid]
            space_dims = (img['height'], img['width'])
            data_dims = space_dims
        elif ndim == 3:
            video = self.dset.index.videos[vidid]
            space_dims = (video['height'], video['width'])
            vid_gids = self.dset.index.vidid_to_gids[vidid]
            data_dims = (len(vid_gids),) + space_dims
        else:
            raise NotImplementedError

        tr_['space_dims'] = space_dims
        tr_['data_dims'] = data_dims

        # other spatial specifiers allowed if slices is not given
        alternate_keys = {'cx', 'cy', 'height', 'width'}
        has_alternate = bool(set(tr_) & alternate_keys)

        if slices is not None:
            if space_slice is None:
                if ndim == 3:
                    space_slice = tr_['space_slice'] = slices[1:3]
                elif ndim == 2:
                    space_slice = tr_['space_slice'] = slices[0:2]
                else:
                    raise NotImplementedError
            if ndim == 3 and gids is None and time_slice is None:
                time_slice = tr_['time_slice'] = slices[0]

        if space_slice is None:
            if has_alternate:
                # A center / width / height was specified
                center = (tr_['cy'], tr_['cx'])
                # Determine the requested window size
                if window_dims is None:
                    window_dims = 'extent'

                if isinstance(window_dims, str):
                    if window_dims == 'extent':
                        window_dims = (tr_['height'], tr_['width'])
                        window_dims = np.ceil(np.array(window_dims)).astype(np.int)
                        window_dims = tuple(window_dims.tolist())
                    elif window_dims == 'square':
                        window_dims = (tr_['height'], tr_['width'])
                        window_dims = np.ceil(np.array(window_dims)).astype(np.int)
                        window_dims = tuple(window_dims.tolist())
                        maxdim = max(window_dims)
                        window_dims = (maxdim, maxdim)
                    else:
                        raise KeyError(window_dims)
                tr_['window_dims'] = window_dims
                space_slice = _center_extent_to_slice(center, window_dims)
            else:
                height, width = space_dims
                space_slice = (slice(0, height), slice(0, width))
            tr_['space_slice'] = space_slice

        if ndim == 2:
            tr_['slices'] = slices = space_slice
        elif ndim == 3:
            if time_slice is None:
                time_slice = tr['time_slice'] = slice(0, len(vid_gids))
            if gids is None:
                gids = tr_['gids'] = vid_gids[time_slice]
            tr_['slices'] = slices = (time_slice,) + space_slice
        else:
            raise NotImplementedError(ndim)
        return tr_

    @profile
    def _load_slice(self, tr, pad=None, padkw={'mode': 'constant'}, dtype=None, nodata=None):
        """
        Example:
            >>> # sample an out of bounds target
            >>> from ndsampler.coco_sampler import *
            >>> self = CocoSampler.demo()
            >>> tr = self.regions.get_positive(0)
            >>> tr['as_xarray'] = True
            >>> sample = self._load_slice(tr)
            >>> print('sample = {!r}'.format(ub.map_vals(type, sample)))

            >>> # sample an out of bounds target
            >>> from ndsampler.coco_sampler import *
            >>> self = CocoSampler.demo('vidshapes2')
            >>> tr = self._infer_target_attributes({'vidid': 1})
            >>> tr['as_xarray'] = True
            >>> sample = self._load_slice(tr)
            >>> print('sample = {!r}'.format(ub.map_vals(type, sample)))

            >>> tr = self._infer_target_attributes({'gids': [1, 2, 3]})
            >>> tr['as_xarray'] = True
            >>> sample = self._load_slice(tr)
            >>> print('sample = {!r}'.format(ub.map_vals(type, sample)))

        CommandLine:
            xdoctest -m /home/joncrall/code/ndsampler/ndsampler/coco_sampler.py CocoSampler._load_slice --profile

        Example:
            >>> # Multispectral video sample example
            >>> from ndsampler.coco_sampler import *
            >>> self = CocoSampler.demo('vidshapes1-multispectral', num_frames=5)
            >>> sample_grid = self.new_sample_grid('video_detection', (3, 128, 128))
            >>> tr = sample_grid['positives'][0]
            >>> tr['channels'] = 'B1|B8'
            >>> tr['as_xarray'] = False
            >>> sample = self.load_sample(tr)
            >>> print(ub.repr2(sample['tr'], nl=1))
            >>> print(sample['im'].shape)
            >>> assert sample['im'].shape == (3, 128, 128, 2)
            >>> tr['channels'] = '<all>'
            >>> sample = self.load_sample(tr)
            >>> assert sample['im'].shape == (3, 128, 128, 5)
        """
        import skimage
        import kwarray
        import xarray as xr
        from kwcoco import channel_spec
        if pad is None:
            pad = 0

        tr_ = self._infer_target_attributes(tr)
        assert 'space_slice' in tr_
        data_dims = tr_['data_dims']

        requested_slice = tr_['slices']
        channels = tr_.get('channels', ub.NoParam)

        if channels == '<all>' or channels is ub.NoParam:
            # Do something special
            all_chan = True
            request_chanspec = None
        else:
            request_chanspec = channel_spec.ChannelSpec.coerce(channels)
            requeset_chan_coords = ub.oset(ub.flatten(request_chanspec.normalize().values()))
            all_chan = False

        # TODO: disable function level nodata param
        nodata = tr_.get('nodata', nodata)
        interpolation = tr_.get('interpolation', 'auto')
        antialias = tr_.get('antialias', 'auto')
        if interpolation == 'auto':
            interpolation = 'linear'
        if antialias == 'auto':
            antialias = interpolation not in {'nearest'}

        vidid = tr_.get('vidid', None)
        if vidid is not None:
            ndim = 3  # number of space-time dimensions (ignore channel)
            pad = tuple(_ensure_iterablen(pad, ndim))

            # As of kwcoco 0.2.1 gids are ordered by frame index
            data_slice, extra_padding = kwarray.embed_slice(
                requested_slice, data_dims, pad)

            # TODO: frames should have better nd-support, hack it for now to
            # just load the 2d data for each image
            time_slice, *space_slice = data_slice
            space_slice = tuple(space_slice)

            time_gids = tr_['gids']
            space_frames = []

            # TODO: need to be able to sample the video at an arbitrary scale.
            space = 'video'
            # space = 'asset'

            # TODO: Handle channel encodings more ellegantly
            for time_idx, gid in enumerate(time_gids):
                # New method
<<<<<<< HEAD
                mode = 1
=======
                cooc_img = self.dset.coco_image(gid)
                delayed_frame = cooc_img.delay(
                    channels=request_chanspec, space=space)
                delayed_crop = delayed_frame.crop(space_slice)
>>>>>>> 1bde0f9b

                delayed_frame = self.dset.coco_image(gid).delay(
                    gid, channels=request_chanspec, space='video',
                    interpolation=interpolation, nodata=nodata,
                    antialias=antialias, mode=1
                )
                delayed_crop = delayed_frame.crop(space_slice)

                if mode == 0:
                    xr_frame = delayed_crop.finalize(
                        as_xarray=True, nodata=nodata,
                        interpolation=interpolation,
                        antialias=antialias,
                    )
                else:
                    xr_frame = delayed_crop.as_xarray().finalize()

                if dtype is not None:
                    xr_frame = xr_frame.astype(dtype)
                space_frames.append(xr_frame)

            # Concat aligned frames together (add nans for non-existing
            # channels)

            _data_clipped = xr.concat(space_frames, dim='t')
            if all_chan:
                # This is not the right thing to do for rgb data
                c = sorted(_data_clipped.coords['c'].values.tolist())
                _data_clipped = _data_clipped.sel(c=c)
            else:
                # have = set(_data_clipped.coords['c'].values.tolist())
                # if len(have & requeset_chan_coords):
                #     c = list(requeset_chan_coords)
                #     _data_clipped = _data_clipped.sel(c=c)
                # else:
                exist = ub.oset(_data_clipped.coords['c'].values.tolist())
                missing = requeset_chan_coords - exist
                if len(missing):
                    _data_clipped = _data_clipped.pad({'c': (0, len(missing))})
                    _data_clipped.coords['c'] = list(exist) + list(missing)
                c = list(requeset_chan_coords)
                _data_clipped = _data_clipped.sel(c=c)

            # Hack to return some info about dims and not returning the xarray
            # itself. In the future we will likely return the xarray itself.
            if not tr_.get('as_xarray', False):
                data_clipped = _data_clipped.values
                tr_['_coords'] = _data_clipped.coords
                tr_['_dims'] = _data_clipped.dims
            else:
                data_clipped = _data_clipped

            # TODO: gids should be padded if it goes oob.
            # tr_['_data_gids'] = time_gids
        else:
            gid = tr_['gid']
            ndim = 2  # number of space-time dimensions (ignore channel)
            pad = tuple(_ensure_iterablen(pad, ndim))
            data_slice, extra_padding = kwarray.embed_slice(
                requested_slice, data_dims, pad)

            data_clipped = self.frames.load_region(
                image_id=gid, region=data_slice, channels=channels)

            if tr_.get('as_xarray', False):
                # TODO: respect the channels arg in tr_
                if len(data_clipped.shape) == 1:
                    num_bands = 1
                else:
                    num_bands = data_clipped.shape[2]

                xrkw = {}
                if num_bands == 1:
                    xrkw['c'] = ['gray']
                elif num_bands == 3:
                    xrkw['c'] = ['r', 'g', 'b']

                # hack to respect xarray
                data_clipped = xr.DataArray(
                    data_clipped, dims=('y', 'x', 'c'), coords=xrkw)

        # Apply the padding
        if sum(map(sum, extra_padding)) == 0:
            # No padding was requested
            data_sliced = data_clipped
        else:
            trailing_dims = len(data_clipped.shape) - len(extra_padding)
            if trailing_dims > 0:
                extra_padding = extra_padding + ([(0, 0)] * trailing_dims)
            if tr_.get('as_xarray', False):
                coord_pad = dict(zip(data_clipped.dims, extra_padding))
                # print('data_clipped.dims = {!r}'.format(data_clipped.dims))
                if 'constant_values' not in padkw:
                    if nodata in {'float', 'auto'}:
                        padkw['constant_values'] = np.nan
                    else:
                        # hack for consistency
                        padkw['constant_values'] = 0
                data_sliced = data_clipped.pad(coord_pad, **padkw)
            else:
                # print('data_clipped.dims = {!r}'.format(data_clipped.dims))
                if 'constant_values' not in padkw:
                    if nodata in {'float', 'auto'}:
                        padkw['constant_values'] = np.nan
                    else:
                        # hack for consistency
                        padkw['constant_values'] = 0
                # TODO: if the data out of kwcoco is masked, mask the padded
                # value.
                data_sliced = np.pad(data_clipped, extra_padding, **padkw)

        st_dims = [(sl.start - pad_[0], sl.stop + pad_[1])
                   for sl, pad_ in zip(data_slice, extra_padding)]

        (y_start, y_stop), (x_start, x_stop) = st_dims[-2:]

        sample_tlbr = kwimage.Boxes([x_start, y_start, x_stop, y_stop], 'ltrb')
        offset = np.array([-x_start, -y_start])
        tf_rel_to_abs = skimage.transform.AffineTransform(
            translation=-offset
        ).params

        if 0:
            print('data_sliced.shape = {!r}'.format(data_sliced.shape))
            print('data_sliced.dtype = {!r}'.format(data_sliced.dtype))

        sample = {
            'im': data_sliced,
            'tr': tr_,
            'params': {
                'offset': offset,
                'tf_rel_to_abs': tf_rel_to_abs,
                'sample_tlbr': sample_tlbr,
                'st_dims': st_dims,
                'data_dims': data_dims,
                'pad': pad,
            },
        }
        return sample

    @profile
    def _populate_overlap(self, sample, visible_thresh=0.1, with_annots=True):
        """
        Add information about annotations overlapping the sample.

        with_annots can be a + separated string or list of the the special keys:
            'segmentation' and 'keypoints'.

        Example:
            >>> # sample an out of bounds target
            >>> from ndsampler.coco_sampler import *
            >>> self = CocoSampler.demo()
            >>> tr = self.regions.get_item(0)
            >>> sample = self._load_slice(tr)
            >>> sample = self._populate_overlap(sample)
            >>> print('sample = {}'.format(ub.repr2(ub.util_dict.dict_diff(sample, ['im']), nl=-1)))
        """

        if with_annots is True:
            with_annots = ['segmentation', 'keypoints', 'boxes']
        elif isinstance(with_annots, str):
            with_annots = with_annots.split('+')

        if __debug__:
            for k in with_annots:
                assert k in ['segmentation', 'keypoints', 'boxes'], 'k={!r}'.format(k)

        tr = sample['tr']

        if 'gids' in tr:
            gids = tr['gids']
        else:
            gids = [tr['gid']]

        params = sample['params']
        sample_tlbr = params['sample_tlbr']
        offset = params['offset']
        data_dims = params['data_dims']
        space_dims = data_dims[-2:]

        # accumulate information over all frames
        frame_dets = []

        for rel_frame_idx, gid in enumerate(gids):

            # Check to see if there is a transform between the image-space and
            # the sampling-space (currently this can only be done by a video,
            # but in the future the user might be able to adjust sample scale)
            if tr.get('vidid', None) is not None:
                # hack to align annots from image space to video space
                img = self.dset.imgs[gid]
                # Build transform from image to absolute sample space.
                tf_img_to_abs = kwimage.Affine.coerce(
                    img.get('warp_img_to_vid', None))
                tf_abs_to_img = tf_img_to_abs.inv()
            else:
                tf_img_to_abs = None

            # check overlap in image space
            if tf_img_to_abs is None:
                sample_tlbr_ = sample_tlbr
            else:
                sample_tlbr_ = sample_tlbr.warp(tf_abs_to_img.matrix).quantize()

            # Find which bounding boxes are visible in this region
            overlap_aids = self.regions.overlapping_aids(
                gid, sample_tlbr_, visible_thresh=visible_thresh)

            # Get info about all annotations inside this window

            overlap_anns = [self.dset.anns[aid] for aid in overlap_aids]
            overlap_cids = [ann['category_id'] for ann in overlap_anns]
            abs_boxes = kwimage.Boxes(
                [ann['bbox'] for ann in overlap_anns], 'xywh')

            # Handle segmentations and keypoints if they exist
            coco_dset = self.dset
            kp_classes = self.kp_classes
            classes = self.classes
            sseg_list = []
            kpts_list = []
            for ann in overlap_anns:
                # TODO: it should probably be the regions's responsibilty to load
                # and return these kwimage data structures.
                abs_points = None
                abs_sseg = None
                if 'keypoints' in with_annots:
                    coco_kpts = ann.get('keypoints', None)
                    if coco_kpts is not None and len(coco_kpts) > 0:
                        if isinstance(ub.peek(coco_kpts), dict):
                            # new style coco keypoint encoding
                            abs_points = kwimage.Points.from_coco(
                                coco_kpts, classes=kp_classes)
                        else:
                            # using old style coco keypoint encoding, we need look up
                            # keypoint class from object classes and then pass in the
                            # relevant info
                            kpnames = coco_dset._lookup_kpnames(ann['category_id'])
                            kp_class_idxs = np.array([kp_classes.index(n) for n in kpnames])
                            abs_points = kwimage.Points.from_coco(
                                coco_kpts, kp_class_idxs, kp_classes)
                if 'segmentation' in with_annots:
                    coco_sseg = ann.get('segmentation', None)
                    if coco_sseg is not None:
                        # x = _coerce_coco_segmentation(coco_sseg, space_dims)
                        # abs_sseg = kwimage.Mask.coerce(coco_sseg, dims=space_dims)
                        abs_sseg = kwimage.MultiPolygon.coerce(coco_sseg, dims=space_dims)
                sseg_list.append(abs_sseg)
                kpts_list.append(abs_points)

            abs_ssegs = kwimage.PolygonList(sseg_list)
            abs_kpts = kwimage.PointsList(kpts_list)
            abs_kpts.meta['classes'] = self.kp_classes

            # Construct a detections object containing absolute annotation
            # positions
            abs_dets = kwimage.Detections(
                aids=np.array(overlap_aids),
                cids=np.array(overlap_cids),
                boxes=abs_boxes,
                segmentations=abs_ssegs,
                keypoints=abs_kpts,
                classes=classes,
                rel_frame_index=rel_frame_idx,
                gid=gid,
                datakeys=['aids', 'cids'],
                metakeys=['gid', 'rel_frame_index']
            )

            # Translate the absolute detections to relative sample coordinates
            if tf_img_to_abs is not None:
                # hack to align annots from image space to video space
                tf_abs_to_rel = kwimage.Affine.translate(offset) @ tf_img_to_abs
                rel_dets = abs_dets.warp(tf_abs_to_rel.matrix)
            else:
                rel_dets = abs_dets.translate(offset)

            frame_dets.append(rel_dets)

        # if len(frame_dets) == 1:
        #     annots = frame_dets[0].data
        # else:
        # Hack to get multi-frame annots without too much developer effort.
        # Could be more efficient
        annots = {
            'aids': np.hstack([x.data['aids'] for x in frame_dets]),
            'cids': np.hstack([x.data['cids'] for x in frame_dets]),
            'rel_frame_index': np.hstack([[x.meta['rel_frame_index']] * len(x) for x in frame_dets]),
            'rel_boxes': kwimage.Boxes.concatenate([x.data['boxes'] for x in frame_dets]),
            'rel_ssegs': kwimage.PolygonList(list(ub.flatten([x.data['segmentations'].data for x in frame_dets]))),
            'rel_kpts': kwimage.PointsList(list(ub.flatten([x.data['keypoints'].data for x in frame_dets]))),
            'frame_dets': frame_dets,
            # Removed:
            # 'rel_cxywh': np.vstack([x['rel_cxywh'] for x in frame_accum]),
            # 'abs_cxywh': np.vstack([x['abs_cxywh'] for x in frame_accum]),
        }
        annots['rel_kpts'].meta['classes'] = self.kp_classes

        # Note the center coordinates in the padded sample reference frame
        tr_ = sample['tr']

        main_aid = tr_.get('aid', None)
        if main_aid is not None:
            # Determine which (if any) index in "annots" corresponds to the
            # main aid (if we even have a main aid)
            cand_idxs = np.where(annots['aids'] == main_aid)[0]
            if len(cand_idxs) == 0:
                tr_['annot_idx'] = -1
            elif len(cand_idxs) == 1:
                tr_['annot_idx'] = cand_idxs[0]
            else:
                raise AssertionError('impossible state: len(cand_idxs)={}'.format(len(cand_idxs)))
        else:
            tr_['annot_idx'] = -1

        sample['annots'] = annots
        return sample


def _center_extent_to_slice(center, window_dims):
    """
    Transforms a center and window dimensions into a start/stop slice

    Args:
        center (Tuple[float]): center location (cy, cx)
        window_dims (Tuple[int]): window size (height, width)

    Returns:
        Tuple[slice, ...]: the slice corresponding to the centered window

    Example:
        >>> center = (2, 5)
        >>> window_dims = (6, 6)
        >>> slices = _center_extent_to_slice(center, window_dims)
        >>> assert slices == (slice(-1, 5), slice(2, 8))

     Example:
        >>> center = (2, 5)
        >>> window_dims = (64, 64)
        >>> slices = _center_extent_to_slice(center, window_dims)
        >>> assert slices == (slice(-30, 34, None), slice(-27, 37, None))

    Example:
        >>> # Test floating point error case
        >>> center = (500.5, 974.9999999999999)
        >>> window_dims  = (100, 100)
        >>> slices = _center_extent_to_slice(center, window_dims)
        >>> assert slices == (slice(450, 550, None), slice(924, 1024, None))
    """
    # Compute lower and upper coordinates of the window bounding box
    low_dims = [int(np.floor(c - d_win / 2.0))
                for c, d_win in zip(center, window_dims)]
    high_dims = [int(np.floor(c + d_win / 2.0))
                 for c, d_win in zip(center, window_dims)]

    # Floating point errors can cause the slice window size to be different
    # from the requested one. We check and correct for this.
    for idx, tup in enumerate(zip(window_dims, low_dims, high_dims)):
        d_win, d_low, d_high = tup
        d_win_got = d_high - d_low
        delta = d_win - d_win_got
        if delta:
            high_dims[idx] += delta

    if __debug__:
        for d_win, d_low, d_high in zip(window_dims, low_dims, high_dims):
            d_win_got = d_high - d_low
            assert d_win_got == d_win, 'slice has incorrect window size'

    slices = tuple([slice(s, t) for s, t in zip(low_dims, high_dims)])
    return slices


def _ensure_iterablen(scalar, n):
    try:
        iter(scalar)
    except TypeError:
        return [scalar] * n
    return scalar


if __name__ == '__main__':
    """
    CommandLine:
        xdoctest -m ndsampler.coco_sampler
    """
    import xdoctest
    xdoctest.doctest_module(__file__)<|MERGE_RESOLUTION|>--- conflicted
+++ resolved
@@ -918,17 +918,10 @@
             # TODO: Handle channel encodings more ellegantly
             for time_idx, gid in enumerate(time_gids):
                 # New method
-<<<<<<< HEAD
                 mode = 1
-=======
-                cooc_img = self.dset.coco_image(gid)
-                delayed_frame = cooc_img.delay(
-                    channels=request_chanspec, space=space)
-                delayed_crop = delayed_frame.crop(space_slice)
->>>>>>> 1bde0f9b
-
-                delayed_frame = self.dset.coco_image(gid).delay(
-                    gid, channels=request_chanspec, space='video',
+                coco_img = self.dset.coco_image(gid)
+                delayed_frame = coco_img.delay(
+                    gid, channels=request_chanspec, space=space,
                     interpolation=interpolation, nodata=nodata,
                     antialias=antialias, mode=1
                 )
