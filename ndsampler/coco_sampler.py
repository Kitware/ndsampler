# -*- coding: utf-8 -*-
"""
Example:
    >>> # Imagine you have some images
    >>> import kwimage
    >>> image_paths = [
    >>>     kwimage.grab_test_image_fpath('astro'),
    >>>     kwimage.grab_test_image_fpath('carl'),
    >>>     kwimage.grab_test_image_fpath('airport'),
    >>> ]  # xdoc: +IGNORE_WANT
    ['~/.cache/kwimage/demodata/KXhKM72.png',
     '~/.cache/kwimage/demodata/flTHWFD.png',
     '~/.cache/kwimage/demodata/Airport.jpg']
    >>> # And you want to randomly load subregions of them in O(1) time
    >>> import ndsampler
    >>> import kwcoco
    >>> # First make a COCO dataset that refers to your images (and possibly annotations)
    >>> dataset = {
    >>>     'images': [{'id': i, 'file_name': fpath} for i, fpath in enumerate(image_paths)],
    >>>     'annotations': [],
    >>>     'categories': [],
    >>> }
    >>> coco_dset = kwcoco.CocoDataset(dataset)
    >>> print(coco_dset)
    <CocoDataset(tag=None, n_anns=0, n_imgs=3, ...n_cats=0)>
    >>> # Now pass the dataset to a sampler and tell it where it can store temporary files
    >>> workdir = ub.ensure_app_cache_dir('ndsampler/demo')
    >>> sampler = ndsampler.CocoSampler(coco_dset, workdir=workdir)
    >>> # Now you can load arbirary samples by specifing a target dictionary
    >>> # with an image_id (gid) center location (cx, cy) and width, height.
    >>> target = {'gid': 0, 'cx': 200, 'cy': 200, 'width': 100, 'height': 100}
    >>> sample = sampler.load_sample(target)
    >>> # The sample contains the image data, any visible annotations, a reference
    >>> # to the original target, and params of the transform used to sample this
    >>> # patch
    ...
    >>> print(sorted(sample.keys()))
    ['annots', 'classes', 'im', 'kp_classes', 'params', 'tr']
    >>> im = sample['im']
    >>> print(im.shape)
    (100, 100, 3)
    >>> # The load sample function is at the core of what ndsampler does
    >>> # There are other helper functions like load_positive / load_negative
    >>> # which deal with annotations. See those for more details.
    >>> # For random negative sampling see coco_regions.
"""
from __future__ import absolute_import, division, print_function, unicode_literals
import ubelt as ub
import numpy as np
import kwimage
import six
import kwcoco
import warnings
from ndsampler import coco_regions
from ndsampler import coco_frames
from ndsampler import abstract_sampler
from ndsampler.utils import util_misc

try:
    from xdev import profile
except Exception:
    profile = ub.identity


class CocoSampler(abstract_sampler.AbstractSampler, util_misc.HashIdentifiable,
                  ub.NiceRepr):
    """
    Samples patches of positives and negative detection windows from a COCO
    dataset. Can be used for training FCN or RPN based classifiers / detectors.

    Does data loading, padding, etc...

    Args:
        dset (kwcoco.CocoDataset): a coco-formatted dataset

        backend (str | Dict): either 'cog' or 'npy', or a dict with
            `{'type': str, 'config': Dict}`. See AbstractFrames for more
            details. Defaults to None, which does not do anything fancy.

    Example:
        >>> from ndsampler.coco_sampler import *
        >>> self = CocoSampler.demo('photos')
        ...
        >>> print(sorted(self.class_ids))
        [0, 1, 2, 3, 4, 5, 6, 7, 8]
        >>> print(self.n_positives)
        4

    Example:
        >>> import ndsampler
        >>> self = ndsampler.CocoSampler.demo('photos')
        >>> p_sample = self.load_positive()
        >>> n_sample = self.load_negative()
        >>> self = ndsampler.CocoSampler.demo('shapes')
        >>> p_sample2 = self.load_positive()
        >>> n_sample2 = self.load_negative()
        >>> for sample in [p_sample, n_sample, p_sample2, n_sample2]:
        >>>     assert 'annots' in sample
        >>>     assert 'im' in sample
        >>>     assert 'rel_boxes' in sample['annots']
        >>>     assert 'rel_ssegs' in sample['annots']
        >>>     assert 'rel_kpts' in sample['annots']
        >>>     assert 'cids' in sample['annots']
        >>>     assert 'aids' in sample['annots']
    """

    @classmethod
    def demo(cls, key='shapes', workdir=None, backend=None, **kw):
        """
        Create a toy coco sampler for testing and demo puposes

        SeeAlso:
            * kwcoco.CocoDataset.demo
        """
        dset = kwcoco.CocoDataset.demo(key=key, **kw)
        if key == 'photos':
            toremove = [ann for ann in dset.anns.values() if 'bbox' not in ann]
            dset.remove_annotations(toremove)
            dset.add_category('background', id=0)
        if workdir is None:
            workdir = ub.ensure_app_cache_dir('ndsampler')
        self = CocoSampler(dset, workdir=workdir, backend=backend)
        return self

    def __init__(self, dset, workdir=None, autoinit=True, backend=None,
                 verbose=0):
        super(CocoSampler, self).__init__()
        self.workdir = workdir
        self.dset = dset
        self.regions = None
        self.frames = None

        # save at least until we init the frames / regions
        self._backend = backend

        self.verbose = verbose
        self.BACKGROUND_CLASS_ID = None

        if autoinit:
            self._init()

    def _init(self):
        if hasattr(self.dset, '_ensure_imgsize'):
            self.dset._ensure_imgsize()

        if self.dset.anns is None:
            self.dset._build_index()
        self.regions = coco_regions.CocoRegions(self.dset,
                                                workdir=self.workdir,
                                                verbose=self.verbose)
        self.frames = coco_frames.CocoFrames(
            self.dset,
            workdir=self.workdir,
            backend=self._backend,
        )

        # === Hacked in attributes ===
        self.kp_classes = self.dset.keypoint_categories()
        self.BACKGROUND_CLASS_ID = self.regions.BACKGROUND_CLASS_ID  # currently hacked in

    @property
    def classes(self):
        if self.regions is None:
            return None
        return self.regions.classes

    @property
    def catgraph(self):
        """
        DEPRICATED, use self.classes instead
        """
        if self.regions is None:
            return None
        return self.regions.classes

    def _depends(self):
        hashid_parts = ub.odict()
        hashid_parts['regions_hashid'] = self.regions.hashid
        hashid_parts['frames_hashid'] = self.frames.hashid
        return hashid_parts

    def lookup_class_name(self, class_id):
        return self.regions.lookup_class_name(class_id)

    def lookup_class_id(self, class_name):
        return self.regions.lookup_class_id(class_name)

    @property
    def n_positives(self):
        return self.regions.n_positives

    @property
    def n_annots(self):
        return self.regions.n_annots

    @property
    def n_samples(self):
        return self.regions.n_samples

    def __len__(self):
        return self.n_samples

    @property
    def n_images(self):
        return self.regions.n_images

    @property
    def n_categories(self):
        return self.regions.n_categories

    @property
    def class_ids(self):
        return self.regions.class_ids

    @property
    def image_ids(self):
        return self.regions.image_ids

    def preselect(self, **kwargs):
        return self.regions.preselect(**kwargs)

    def new_sample_grid(self, task, window_dims, window_overlap=0):
        sample_grid = self.regions.new_sample_grid(
            task, window_dims, window_overlap)
        return sample_grid

    def load_image_with_annots(self, image_id, cache=True):
        """
        Args:
            image_id (int): the coco image id

            cache (bool, default=True): if True returns the fast
                subregion-indexable file reference. Otherwise, eagerly loads
                the entire image.

        Returns:
            Tuple[Dict, List[Dict]]:
                img: the coco image dict augmented with imdata
                anns: the coco annotations in this image

        Example:
            >>> from ndsampler.coco_sampler import *
            >>> self = CocoSampler.demo()
            >>> rng = None
            >>> img, anns = self.load_image_with_annots(1)
            >>> dets = kwimage.Detections.from_coco_annots(anns, dset=self.dset)
            >>> # xdoc: +REQUIRES(--show)
            >>> import kwplot
            >>> kwplot.autompl()
            >>> kwplot.imshow(img['imdata'][:])
            >>> dets.draw()
            >>> kwplot.show_if_requested()
        """
        full_image = self.load_image(image_id, cache=cache)
        coco_dset = self.dset
        img = coco_dset.imgs[image_id].copy()
        anns = self.load_annotations(image_id)
        img['imdata'] = full_image
        return img, anns

    def load_annotations(self, image_id):
        """
        Loads the annotations within an image

        Args:
            image_id (int): the coco image id

        Returns:
            List[Dict]: list of coco annotation dictionaries
        """
        coco_dset = self.dset
        aids = coco_dset.index.gid_to_aids[image_id]
        anns = [coco_dset.anns[aid] for aid in aids]
        return anns

    def load_image(self, image_id, cache=True):
        """
        Loads the annotations within an image

        Args:
            image_id (int): the coco image id

            cache (bool, default=True): if True returns the fast
                subregion-indexable file reference. Otherwise, eagerly loads
                the entire image.

        Returns:
            ArrayLike: either ndarray data or a indexable reference
        """
        full_image = self.frames.load_image(image_id, cache=cache)
        return full_image

    def load_item(self, index, pad=None, window_dims=None, with_annots=True):
        """
        Loads item from either positive or negative regions pool.

        Lower indexes will return positive regions and higher indexes will
        return negative regions.

        The main paradigm of the sampler is that sampler.regions maintains a
        pool of target regions, you can influence what that pool is at any
        point by calling sampler.regions.preselect (usually either at the start
        of learning, or maybe after every epoch, etc..), and you use load_item
        to load the index-th item from that preselected pool. Depending on how
        you preselected the pool, the returned item might correspond to a
        positive or negative region.

        Args:
            index (int): index of target region

            pad (tuple): (height, width) extra context to add to each size.
                This helps prevent augmentation from producing boundary effects

            window_dims (tuple): (height, width) area around the center
                of the target region to sample.

            with_annots (bool | str, default=True):
                if True, also extracts information about any annotation that
                overlaps the region of interest (subject to visibility_thresh).
                Can also be a List[str] that specifies which specific subinfo
                should be extracted. Valid strings in this list are: boxes,
                keypoints, and segmenation.

        Returns:
            Dict: sample: dict containing keys
                im (ndarray): image data
                tr (dict): contains the same input items as tr but additionally
                    specifies rel_cx and rel_cy, which gives the center
                    of the target w.r.t the returned **padded** sample.
                annots (dict): Dict of aids, cids, and rel/abs boxes
        """
        if index < self.n_positives:
            sample = self.load_positive(index, pad=pad,
                                        window_dims=window_dims,
                                        with_annots=with_annots)
        else:
            index = index - self.n_positives
            sample = self.load_negative(index, pad=pad,
                                        window_dims=window_dims,
                                        with_annots=with_annots)
        return sample

    def load_positive(self, index=None, with_annots=True, tr=None, pad=None,
                      rng=None, **kw):
        """
        Load an item from the the positive pool of regions.

        Args:
            index (int): index of positive target

            pad (tuple): (height, width) extra context to add to each size.
                This helps prevent augmentation from producing boundary effects

            tr (Dict): Extra target arguments like window_dims.

            with_annots (bool | str, default=True):
                if True, also extracts information about any annotation that
                overlaps the region of interest (subject to visibility_thresh).
                Can also be a List[str] that specifies which specific subinfo
                should be extracted. Valid strings in this list are: boxes,
                keypoints, and segmentation.

        Returns:
            Dict: sample: dict containing keys
                im (ndarray): image data
                tr (dict): contains the same input items as tr but additionally
                    specifies rel_cx and rel_cy, which gives the center
                    of the target w.r.t the returned **padded** sample.
                annots (dict): Dict of aids, cids, and rel/abs boxes

        Example:
            >>> from ndsampler.coco_sampler import *
            >>> self = CocoSampler.demo()
            >>> rng = None
            >>> sample = self.load_positive(pad=(10, 10), tr=dict(window_dims=(3, 3)))
            >>> assert sample['im'].shape[0] == 23
            >>> # xdoc: +REQUIRES(--show)
            >>> import kwplot
            >>> kwplot.autompl()
            >>> kwplot.imshow(sample['im'])
            >>> kwplot.show_if_requested()
        """
        tr_ = self.regions.get_positive(index, rng=rng)
        if tr:
            tr_ = ub.dict_union(tr_, tr)
        sample = self.load_sample(tr_, with_annots=with_annots, pad=pad, **kw)
        return sample

    def load_negative(self, index=None, with_annots=True, tr=None, pad=None,
                      rng=None, **kw):
        """
        Load an item from the the negative pool of regions.

        Args:
            index (int): if specified loads a specific negative from the
                presampled pool, otherwise the next negative in the pool is
                returned.

            with_annots (bool | str, default=True):
                if True, also extracts information about any annotation that
                overlaps the region of interest (subject to visibility_thresh).
                Can also be a List[str] that specifies which specific subinfo
                should be extracted. Valid strings in this list are: boxes,
                keypoints, and segmentation.

            tr (Dict): Extra target arguments like window_dims.

            pad (tuple): (height, width) extra context to add to each size.
                This helps prevent augmentation from producing boundary effects

        Returns:
            Dict: sample: dict containing keys
                im (ndarray): image data
                tr (dict): contains the same input items as tr but additionally
                    specifies rel_cx and rel_cy, which gives the center
                    of the target w.r.t the returned **padded** sample.
                annots (dict): Dict of aids, cids, and rel/abs boxes

        Example:
            >>> from ndsampler.coco_sampler import *
            >>> self = CocoSampler.demo()
            >>> rng = None
            >>> sample = self.load_negative(rng=rng, pad=(0, 0))
            >>> # xdoc: +REQUIRES(--show)
            >>> import kwplot
            >>> kwplot.autompl()
            >>> box = kwimage.Boxes(tr.reindex(['rel_cx', 'rel_cy', 'width', 'height']).values, 'cxywh')
            >>> kwplot.imshow(sample)
            >>> kwplot.draw_boxes(box)
            >>> kwplot.show_if_requested()

        Example:
            >>> from ndsampler.coco_sampler import *
            >>> self = CocoSampler.demo()
            >>> rng = None
            >>> sample = self.load_negative(rng=rng, pad=(0, 0), tr=dict(window_dims=(64, 64)))
            >>> # xdoc: +REQUIRES(--show)
            >>> import kwplot
            >>> kwplot.autompl()
            >>> box = kwimage.Boxes(tr.reindex(['rel_cx', 'rel_cy', 'width', 'height']).values, 'cxywh')
            >>> kwplot.imshow(sample, fnum=1, doclf=True)
            >>> kwplot.draw_boxes(box)
            >>> kwplot.show_if_requested()
        """
        tr_ = self.regions.get_negative(index, rng=rng)
        if tr:
            tr_ = ub.dict_union(tr_, tr)
        sample = self.load_sample(tr_, with_annots=with_annots, pad=pad, **kw)
        return sample

    def load_sample(self, tr, with_annots=True, visible_thresh=0.0, pad=None,
                    padkw={'mode': 'constant'}, dtype=None, **kw):
        """
        Loads the volume data associated with the bbox and frame of a target

        Args:
            tr (dict): target dictionary indicating an nd source object (e.g.
                image or video) and the coordinate region to sample from.
                Unspecified coordinate regions default to the extent of the
                source object.

                For 2D image source objects, tr must contain or be able to
                infer the key `gid (int)`, to specify an image id.

                For 3D video source objects, tr must contain the key
                `vidid (int)`, to specify a video id (NEW in 0.6.1) or
                `gids List[int]`, as a list of images in a video (NEW in 0.6.2)

                In general, coordinate regions can specified by the key
                `slices`, a numpy-like "fancy index" over each of the n
                dimensions. Usually this is a tuple of slices, e.g.
                (y1:y2, x1:x2) for images and (t1:t2, y1:y2, x1:x2) for videos.

                You may also specify:
                `space_slice` as (y1:y2, x1:x2) for both 2D images and 3D
                videos and `time_slice` as t1:t2 for 3D videos.

                Spatial regions can be specified with keys:
                    * 'cx' and 'cy' as the center of the region in pixels.
                    * 'width' and 'height' are in pixels.
                    * 'window_dims' is a height, width tuple or can be a
                    special string key 'square', which overrides width and
                    height to both be the maximum of the two.

                Temporal regions are specifiable by `slices`, `time_slice` or
                an explicit list of `gids`.

                The `aid` key can be specified to indicate a specific
                annotation to load. This uses the annotation information to
                infer 'gid', 'cx', 'cy', 'width', and 'height' if they are not
                present. (NEW in 0.5.10)

                The `channels` key can be specified as a channel code or
                    :class:`kwcoco.ChannelSpec` object.  (NEW in 0.6.1)

                as_xarray (bool, default=False):
                    if True, return the image data as an xarray object

            pad (tuple): (height, width) extra context to add to window dims.
                This helps prevent augmentation from producing boundary effects

            visible_thresh (float): does not return annotations with visibility
                less than this threshold.

            padkw (dict): kwargs for `numpy.pad`

            with_annots (bool | str, default=True):
                if True, also extracts information about any annotation that
                overlaps the region of interest (subject to visibility_thresh).
                Can also be a List[str] that specifies which specific subinfo
                should be extracted. Valid strings in this list are: boxes,
                keypoints, and segmentation.

        Returns:
            Dict: sample: dict containing keys
                im (ndarray | DataArray): image / video data
                tr (dict): contains the same input items as tr but additionally
                    specifies rel_cx and rel_cy, which gives the center
                    of the target w.r.t the returned **padded** sample.
                annots (dict): containing items:
                    frame_dets (List[kwimage.Detections]): a list of detection
                        objects containing the requested annotation info for each
                        frame.
                    aids (list): annotation ids DEPRECATED
                    cids (list): category ids DEPRECATED
                    rel_ssegs (ndarray): segmentations relative to the sample DEPRECATED
                    rel_kpts (ndarray): keypoints relative to the sample DEPRECATED

        CommandLine:
            xdoctest -m ndsampler.coco_sampler CocoSampler.load_sample:2 --show

            xdoctest -m ndsampler.coco_sampler CocoSampler.load_sample:1 --show
            xdoctest -m ndsampler.coco_sampler CocoSampler.load_sample:3 --show

        Example:
            >>> from ndsampler.coco_sampler import *
            >>> self = CocoSampler.demo()
            >>> # The target (tr) lets you specify an arbitrary window
            >>> tr = {'gid': 1, 'cx': 5, 'cy': 2, 'width': 6, 'height': 6}
            >>> sample = self.load_sample(tr)
            ...
            >>> print('sample.shape = {!r}'.format(sample['im'].shape))
            sample.shape = (6, 6, 3)

        Example:
            >>> # Access direct annotation information
            >>> import ndsampler
            >>> sampler = ndsampler.CocoSampler.demo()
            >>> # Sample a region that contains at least one annotation
            >>> tr = {'gid': 1, 'cx': 5, 'cy': 2, 'width': 600, 'height': 600}
            >>> sample = sampler.load_sample(tr)
            >>> annotation_ids = sample['annots']['aids']
            >>> aid = annotation_ids[0]
            >>> # Method1: Access ann dict directly via the coco index
            >>> ann = sampler.dset.anns[aid]
            >>> # Method2: Access ann objects via annots method
            >>> dets = sampler.dset.annots(annotation_ids).detections
            >>> print('dets.data = {}'.format(ub.repr2(dets.data, nl=1)))

        Example:
            >>> from ndsampler.coco_sampler import *
            >>> self = CocoSampler.demo()
            >>> tr = self.regions.get_positive(0)
            >>> pad = (25, 25)
            >>> tr['window_dims'] = 'square'
            >>> sample = self.load_sample(tr, pad=pad)
            >>> print('im.shape = {!r}'.format(sample['im'].shape))
            im.shape = (135, 135, 3)
            >>> pad = (0, 0)
            >>> tr['window_dims'] = None
            >>> sample = self.load_sample(tr, pad=pad)
            >>> print('im.shape = {!r}'.format(sample['im'].shape))
            im.shape = (52, 85, 3)
            >>> # xdoc: +REQUIRES(--show)
            >>> import kwplot
            >>> kwplot.autompl()
            >>> kwplot.imshow(sample['im'])
            >>> kwplot.show_if_requested()

        Example:
            >>> # sample an out of bounds target
            >>> from ndsampler.coco_sampler import *
            >>> self = CocoSampler.demo()
            >>> tr = self.regions.get_positive(0)
            >>> tr['window_dims'] = (364, 364)
            >>> sample = self.load_sample(tr)
            >>> annots = sample['annots']
            >>> assert len(annots['aids']) > 0
            >>> #assert len(annots['rel_cxywh']) == len(annots['aids'])
            >>> # xdoc: +REQUIRES(--show)
            >>> import kwplot
            >>> kwplot.autompl()
            >>> abs_frame = self.frames.load_image(sample['tr']['gid'])[:]
            >>> tf_rel_to_abs = sample['params']['tf_rel_to_abs']
            >>> abs_boxes = annots['rel_boxes'].warp(tf_rel_to_abs)
            >>> abs_ssegs = annots['rel_ssegs'].warp(tf_rel_to_abs)
            >>> abs_kpts = annots['rel_kpts'].warp(tf_rel_to_abs)
            >>> # Draw box in original image context
            >>> kwplot.imshow(abs_frame, pnum=(1, 2, 1), fnum=1)
            >>> abs_boxes.translate([-.5, -.5]).draw()
            >>> abs_kpts.draw(color='green', radius=10)
            >>> abs_ssegs.draw(color='red', alpha=.5)
            >>> # Draw box in relative sample context
            >>> kwplot.imshow(sample['im'], pnum=(1, 2, 2), fnum=1)
            >>> annots['rel_boxes'].translate([-.5, -.5]).draw()
            >>> annots['rel_ssegs'].draw(color='red', alpha=.6)
            >>> annots['rel_kpts'].draw(color='green', alpha=.4, radius=10)
            >>> kwplot.show_if_requested()

        Example:
            >>> from ndsampler.coco_sampler import *
            >>> self = CocoSampler.demo('photos')
            >>> tr = self.regions.get_positive(1)
            >>> pad = None
            >>> tr['window_dims'] = (300, 150)
            >>> sample = self.load_sample(tr, pad)
            >>> assert sample['im'].shape[0:2] == tr['window_dims']
            >>> # xdoc: +REQUIRES(--show)
            >>> import kwplot
            >>> kwplot.autompl()
            >>> kwplot.imshow(sample['im'], colorspace='rgb')
            >>> kwplot.show_if_requested()

        Example:
            >>> # Multispectral video sample example
            >>> from ndsampler.coco_sampler import *
            >>> self = CocoSampler.demo('vidshapes1-multispectral', num_frames=5)
            >>> sample_grid = self.new_sample_grid('video_detection', (3, 128, 128))
            >>> tr = sample_grid['positives'][0]
            >>> tr['channels'] = 'B1|B8'
            >>> tr['as_xarray'] = False
            >>> sample = self.load_sample(tr)
            >>> print(ub.repr2(sample['tr'], nl=1))
            >>> print(sample['im'].shape)
            >>> assert sample['im'].shape == (3, 128, 128, 2)
            >>> tr['channels'] = '<all>'
            >>> sample = self.load_sample(tr)
            >>> assert sample['im'].shape == (3, 128, 128, 5)
        """
        if len(kw):
            raise Exception(
                'The load_sample API has deprecated arguments that should now '
                ' be given in `tr` itself. You specified {}'.format(list(kw)))

        sample = self._load_slice(tr, pad, padkw, dtype)

        if with_annots or ub.iterable(with_annots):
            self._populate_overlap(sample, visible_thresh, with_annots)

        sample['classes'] = self.classes
        sample['kp_classes'] = self.kp_classes
        return sample

    @profile
    def _infer_target_attributes(self, tr):
        """
        Infer unpopulated target attribues

        Example:
            >>> # sample using only an annotation id
            >>> from ndsampler.coco_sampler import *
            >>> self = CocoSampler.demo()
            >>> tr = {'aid': 1, 'as_xarray': True}
            >>> tr_ = self._infer_target_attributes(tr)
            >>> print('tr_ = {}'.format(ub.repr2(tr_, nl=1)))
            >>> assert tr_['gid'] == 1
            >>> assert all(k in tr_ for k in ['cx', 'cy', 'width', 'height'])

            >>> self = CocoSampler.demo('vidshapes8-multispectral')
            >>> tr = {'aid': 1, 'as_xarray': True}
            >>> tr_ = self._infer_target_attributes(tr)
            >>> assert tr_['gid'] == 1
            >>> assert all(k in tr_ for k in ['cx', 'cy', 'width', 'height'])

            >>> tr = {'vidid': 1, 'as_xarray': True}
            >>> tr_ = self._infer_target_attributes(tr)
            >>> print('tr_ = {}'.format(ub.repr2(tr_, nl=1)))
            >>> assert 'gids' in tr_

            >>> tr = {'gids': [1, 2], 'as_xarray': True}
            >>> tr_ = self._infer_target_attributes(tr)
            >>> print('tr_ = {}'.format(ub.repr2(tr_, nl=1)))
        """
        # we might modify the target
        tr_ = tr.copy()
        if 'aid' in tr_:
            # If the annotation id is specified, infer other unspecified fields
            aid = tr_['aid']
            try:
                ann = self.dset.anns[aid]
            except KeyError:
                pass
            else:
                if 'gid' not in tr_:
                    tr_['gid'] = ann['image_id']
                if len({'cx', 'cy', 'width', 'height'} & set(tr_)) != 4:
                    box = kwimage.Boxes([ann['bbox']], 'xywh')
                    cx, cy, width, height = box.to_cxywh().data[0]
                    if 'cx' not in tr_:
                        tr_['cx'] = cx
                    if 'cy' not in tr_:
                        tr_['cy'] = cy
                    if 'width' not in tr_:
                        tr_['width'] = width
                    if 'height' not in tr_:
                        tr_['height'] = height
                if 'category_id' not in tr_:
                    tr_['category_id'] = ann['category_id']

        gid = tr_.get('gid', None)
        vidid = tr_.get('vidid', None)
        gids = tr_.get('gids', None)
        slices = tr_.get('slices', None)
        time_slice = tr_.get('time_slice', None)
        space_slice = tr_.get('space_slice', None)
        window_dims = tr_.get('window_dims', None)
        vid_gids = None
        ndim = None

        if vidid is not None or gids is not None:
            # Video sample
            if vidid is None:
                if gids is None:
                    raise ValueError('ambiguous image or video object id(s)')
                _vidids = self.dset.images(gids).lookup('video_id')
                if __debug__:
                    if not ub.allsame(_vidids):
                        warnings.warn('sampled gids from different videos')
                vidid = ub.peek(_vidids)
                tr_['vidid'] = vidid
            assert vidid == tr_['vidid']
            ndim = 3
        elif gid is not None:
            # Image sample
            ndim = 2
        else:
            raise ValueError('no source object id(s)')

        # Fix non-determined bounds
        if ndim == 2:
            img = self.dset.index.imgs[gid]
            space_dims = (img['height'], img['width'])
            data_dims = space_dims
        elif ndim == 3:
            video = self.dset.index.videos[vidid]
            space_dims = (video['height'], video['width'])
            vid_gids = self.dset.index.vidid_to_gids[vidid]
            data_dims = (len(vid_gids),) + space_dims
        else:
            raise NotImplementedError

        tr_['space_dims'] = space_dims
        tr_['data_dims'] = data_dims

        # other spatial specifiers allowed if slices is not given
        alternate_keys = {'cx', 'cy', 'height', 'width'}
        has_alternate = bool(set(tr_) & alternate_keys)

        if slices is not None:
            if space_slice is None:
                if ndim == 3:
                    space_slice = tr_['space_slice'] = slices[1:3]
                elif ndim == 2:
                    space_slice = tr_['space_slice'] = slices[0:2]
                else:
                    raise NotImplementedError
            if ndim == 3 and gids is None and time_slice is None:
                time_slice = tr_['time_slice'] = slices[0]

        if space_slice is None:
            if has_alternate:
                # A center / width / height was specified
                center = (tr_['cy'], tr_['cx'])
                # Determine the requested window size
                if window_dims is None:
                    window_dims = 'extent'

                if isinstance(window_dims, six.string_types):
                    if window_dims == 'extent':
                        window_dims = (tr_['height'], tr_['width'])
                        window_dims = np.ceil(np.array(window_dims)).astype(np.int)
                        window_dims = tuple(window_dims.tolist())
                    elif window_dims == 'square':
                        window_dims = (tr_['height'], tr_['width'])
                        window_dims = np.ceil(np.array(window_dims)).astype(np.int)
                        window_dims = tuple(window_dims.tolist())
                        maxdim = max(window_dims)
                        window_dims = (maxdim, maxdim)
                    else:
                        raise KeyError(window_dims)
                tr_['window_dims'] = window_dims
                space_slice = _center_extent_to_slice(center, window_dims)
            else:
                height, width = space_dims
                space_slice = (slice(0, height), slice(0, width))
            tr_['space_slice'] = space_slice

        if ndim == 2:
            tr_['slices'] = slices = space_slice
        elif ndim == 3:
            if time_slice is None:
                time_slice = tr['time_slice'] = slice(0, len(vid_gids))
            if gids is None:
                gids = tr_['gids'] = vid_gids[time_slice]
            tr_['slices'] = slices = (time_slice,) + space_slice
        else:
            raise NotImplementedError(ndim)
        return tr_

    @profile
    def _load_slice(self, tr, pad=None, padkw={'mode': 'constant'}, dtype=None):
        """
        Example:
            >>> # sample an out of bounds target
            >>> from ndsampler.coco_sampler import *
            >>> self = CocoSampler.demo()
            >>> tr = self.regions.get_positive(0)
            >>> tr['as_xarray'] = True
            >>> sample = self._load_slice(tr)
            >>> print('sample = {!r}'.format(ub.map_vals(type, sample)))

            >>> # sample an out of bounds target
            >>> from ndsampler.coco_sampler import *
            >>> self = CocoSampler.demo('vidshapes2')
            >>> tr = self._infer_target_attributes({'vidid': 1})
            >>> tr['as_xarray'] = True
            >>> sample = self._load_slice(tr)
            >>> print('sample = {!r}'.format(ub.map_vals(type, sample)))

            >>> tr = self._infer_target_attributes({'gids': [1, 2, 3]})
            >>> tr['as_xarray'] = True
            >>> sample = self._load_slice(tr)
            >>> print('sample = {!r}'.format(ub.map_vals(type, sample)))

        CommandLine:
            xdoctest -m /home/joncrall/code/ndsampler/ndsampler/coco_sampler.py CocoSampler._load_slice --profile

        Example:
            >>> # Multispectral video sample example
            >>> from ndsampler.coco_sampler import *
            >>> self = CocoSampler.demo('vidshapes1-multispectral', num_frames=5)
            >>> sample_grid = self.new_sample_grid('video_detection', (3, 128, 128))
            >>> tr = sample_grid['positives'][0]
            >>> tr['channels'] = 'B1|B8'
            >>> tr['as_xarray'] = False
            >>> sample = self.load_sample(tr)
            >>> print(ub.repr2(sample['tr'], nl=1))
            >>> print(sample['im'].shape)
            >>> assert sample['im'].shape == (3, 128, 128, 2)
            >>> tr['channels'] = '<all>'
            >>> sample = self.load_sample(tr)
            >>> assert sample['im'].shape == (3, 128, 128, 5)
        """
        import skimage
        import kwarray
        from kwcoco import channel_spec
        from kwimage.transform import Affine
        import xarray as xr
        if pad is None:
            pad = 0

        tr_ = self._infer_target_attributes(tr)
        assert 'space_slice' in tr_
        data_dims = tr_['data_dims']

        # Experimental loader is now the faster and more robust method
        use_experimental_loader = tr_.get('use_experimental_loader', True)

        requested_slice = tr_['slices']
        channels = tr_.get('channels', ub.NoParam)

        if channels == '<all>' or channels is ub.NoParam:
            # Do something special
            all_chan = True
            request_chanspec = None
        else:
            request_chanspec = channel_spec.ChannelSpec.coerce(channels)
            requeset_chan_coords = ub.oset(ub.flatten(request_chanspec.normalize().values()))
            all_chan = False

        vidid = tr_.get('vidid', None)
        if vidid is not None:
            ndim = 3  # number of space-time dimensions (ignore channel)
            pad = tuple(_ensure_iterablen(pad, ndim))

            # As of kwcoco 0.2.1 gids are ordered by frame index
            vid_dsize = (data_dims[2], data_dims[1])

            data_slice, extra_padding = kwarray.embed_slice(
                requested_slice, data_dims, pad)

            # TODO: frames should have better nd-support, hack it for now to
            # just load the 2d data for each image
            time_slice, *space_slice = data_slice
            space_slice = tuple(space_slice)

            time_gids = tr_['gids']
            space_frames = []

            slice_height = space_slice[0].stop - space_slice[0].start
            slice_width = space_slice[1].stop - space_slice[1].start

            # TODO: Handle channel encodings more ellegantly

            # HACKED AND NOT ELEGANT OR EFFICIENT.
            # MOST OF THIS LOGIC SHOULD BE IN WHATEVER THE TIME-SAMPLING VIDEO
            # MECHANISM IS
            for time_idx, gid in enumerate(time_gids):
                if use_experimental_loader:
                    # New method
<<<<<<< HEAD
                    delayed_frame = self.dset.delayed_load(gid, space='video')
                    delayed_frame = delayed_frame.crop(space_slice)
                    if not all_chan:
                        delayed_frame = delayed_frame.take_channels(request_chanspec)
                    xr_frame = delayed_frame.finalize(as_xarray=True)
                    if dtype is not None:
                        xr_frame = xr_frame.astype(dtype)
=======
                    delayed_frame = self.dset.delayed_load(
                        gid, channels=request_chanspec, space='video')
                    delayed_crop = delayed_frame.crop(space_slice)
                    xr_frame = delayed_crop.finalize(as_xarray=True)
>>>>>>> 16fe9860
                    space_frames.append(xr_frame)
                else:
                    # Old method
                    img = self.dset.imgs[gid]
                    frame_index = img.get('frame_index', gid)
                    tf_img_to_vid = Affine.coerce(img['warp_img_to_vid'])

                    # This load_alignable stuff might no longer be needed
                    alignable = self.frames._load_alignable(gid)
                    frame_chan_names = list(alignable.pathinfo['channels'].keys())
                    chan_frames = []
                    for frame_chan_name in frame_chan_names:
                        frame_spec = channel_spec.ChannelSpec.coerce(frame_chan_name)
                        file_chan_coords = ub.oset(ub.flatten(frame_spec.normalize().values()))

                        if all_chan:
                            matching_coords = file_chan_coords
                        else:
                            matching_coords = file_chan_coords & requeset_chan_coords

                        if matching_coords:
                            # Load full image in "virtual" image space
                            img_full = alignable._load_delayed_channel(frame_chan_name)
                            vid_full = img_full.delayed_warp(tf_img_to_vid, dsize=vid_dsize)

                            vid_part = vid_full.delayed_crop(space_slice)

                            # TODO: only load some of the channels if that is an
                            # option
                            _vid_chan_frame = vid_part.finalize()

                            if 1:
                                # TODO: can we test if we can simplify this to None
                                # or a slice? Maybe we can write a function
                                # simplify slice?
                                subchan_idxs = [file_chan_coords.index(c)
                                                for c in matching_coords]
                                vid_chan_frame = _vid_chan_frame[..., subchan_idxs]

                            # TODO: we could add utm coords here
                            xr_chan_frame = xr.DataArray(
                                vid_chan_frame[None, ...],
                                dims=('t', 'y', 'x', 'c'),
                                coords={
                                    # TODO: this should be a timestamp if we have it
                                    't': np.array([frame_index]),
                                    # 'y': np.arange(vid_chan_frame.shape[0]),
                                    # 'x': np.arange(vid_chan_frame.shape[1]),
                                    'c': list(matching_coords),
                                }
                            )
                            chan_frames.append(xr_chan_frame)

                    if len(chan_frames):
                        xr_frame = xr.concat(chan_frames, dim='c')
                    else:
                        # TODO: we could add utm coords here
                        xr_frame = xr.DataArray(
                            np.empty((1, slice_height, slice_width, 0)),
                            dims=('t', 'y', 'x', 'c'),
                            coords={
                                't': np.array([time_idx]),
                                'c': np.empty((0,), dtype=str),
                            }
                        )
                    space_frames.append(xr_frame)

            # Concat aligned frames together (add nans for non-existing
            # channels)

            _data_clipped = xr.concat(space_frames, dim='t')
            if all_chan:
                # This is not the right thing to do for rgb data
                c = sorted(_data_clipped.coords['c'].values.tolist())
                _data_clipped = _data_clipped.sel(c=c)
            else:
                # have = set(_data_clipped.coords['c'].values.tolist())
                # if len(have & requeset_chan_coords):
                #     c = list(requeset_chan_coords)
                #     _data_clipped = _data_clipped.sel(c=c)
                # else:
                exist = ub.oset(_data_clipped.coords['c'].values.tolist())
                missing = requeset_chan_coords - exist
                if len(missing):
                    _data_clipped = _data_clipped.pad({'c': (0, len(missing))})
                    _data_clipped.coords['c'] = list(exist) + list(missing)
                c = list(requeset_chan_coords)
                _data_clipped = _data_clipped.sel(c=c)

            # Hack to return some info about dims and not returning the xarray
            # itself. In the future we will likely return the xarray itself.
            if not tr_.get('as_xarray', False):
                data_clipped = _data_clipped.values
                tr_['_coords'] = _data_clipped.coords
                tr_['_dims'] = _data_clipped.dims
            else:
                data_clipped = _data_clipped

            # TODO: gids should be padded if it goes oob.
            # tr_['_data_gids'] = time_gids
        else:
            gid = tr_['gid']
            ndim = 2  # number of space-time dimensions (ignore channel)
            pad = tuple(_ensure_iterablen(pad, ndim))
            data_slice, extra_padding = kwarray.embed_slice(
                requested_slice, data_dims, pad)

            data_clipped = self.frames.load_region(
                image_id=gid, region=data_slice, channels=channels)

            if tr_.get('as_xarray', False):
                # TODO: respect the channels arg in tr_
                if len(data_clipped.shape) == 1:
                    num_bands = 1
                else:
                    num_bands = data_clipped.shape[2]

                xrkw = {}
                if num_bands == 1:
                    xrkw['c'] = ['gray']
                elif num_bands == 3:
                    xrkw['c'] = ['r', 'g', 'b']

                # hack to respect xarray
                data_clipped = xr.DataArray(
                    data_clipped, dims=('y', 'x', 'c'), coords=xrkw)

        # Apply the padding
        if sum(map(sum, extra_padding)) == 0:
            # No padding was requested
            data_sliced = data_clipped
        else:
            trailing_dims = len(data_clipped.shape) - len(extra_padding)
            if trailing_dims > 0:
                extra_padding = extra_padding + ([(0, 0)] * trailing_dims)
            if tr_.get('as_xarray', False):
                coord_pad = dict(zip(data_clipped.dims, extra_padding))
                # print('data_clipped.dims = {!r}'.format(data_clipped.dims))
                if 'constant_values' not in padkw:
                    # hack for consistency
                    padkw['constant_values'] = 0
                data_sliced = data_clipped.pad(coord_pad, **padkw)
            else:
                data_sliced = np.pad(data_clipped, extra_padding, **padkw)

        st_dims = [(sl.start - pad_[0], sl.stop + pad_[1])
                   for sl, pad_ in zip(data_slice, extra_padding)]

        (y_start, y_stop), (x_start, x_stop) = st_dims[-2:]

        sample_tlbr = kwimage.Boxes([x_start, y_start, x_stop, y_stop], 'ltrb')
        offset = np.array([-x_start, -y_start])
        tf_rel_to_abs = skimage.transform.AffineTransform(
            translation=-offset
        ).params

        if 0:
            print('data_sliced.shape = {!r}'.format(data_sliced.shape))
            print('data_sliced.dtype = {!r}'.format(data_sliced.dtype))

        sample = {
            'im': data_sliced,
            'tr': tr_,
            'params': {
                'offset': offset,
                'tf_rel_to_abs': tf_rel_to_abs,
                'sample_tlbr': sample_tlbr,
                'st_dims': st_dims,
                'data_dims': data_dims,
                'pad': pad,
            },
        }
        return sample

    @profile
    def _populate_overlap(self, sample, visible_thresh=0.1, with_annots=True):
        """
        Add information about annotations overlapping the sample.

        with_annots can be a + separated string or list of the the special keys:
            'segmentation' and 'keypoints'.

        Example:
            >>> # sample an out of bounds target
            >>> from ndsampler.coco_sampler import *
            >>> self = CocoSampler.demo()
            >>> tr = self.regions.get_item(0)
            >>> sample = self._load_slice(tr)
            >>> sample = self._populate_overlap(sample)
            >>> print('sample = {}'.format(ub.repr2(ub.util_dict.dict_diff(sample, ['im']), nl=-1)))
        """

        if with_annots is True:
            with_annots = ['segmentation', 'keypoints', 'boxes']
        elif isinstance(with_annots, six.string_types):
            with_annots = with_annots.split('+')

        if __debug__:
            for k in with_annots:
                assert k in ['segmentation', 'keypoints', 'boxes'], 'k={!r}'.format(k)

        tr = sample['tr']

        if 'gids' in tr:
            gids = tr['gids']
        else:
            gids = [tr['gid']]

        params = sample['params']
        sample_tlbr = params['sample_tlbr']
        offset = params['offset']
        data_dims = params['data_dims']
        space_dims = data_dims[-2:]

        # accumulate information over all frames
        frame_dets = []

        for rel_frame_idx, gid in enumerate(gids):

            # Check to see if there is a transform between the image-space and
            # the sampling-space (currently this can only be done by a video,
            # but in the future the user might be able to adjust sample scale)
            if tr.get('vidid', None) is not None:
                # hack to align annots from image space to video space
                img = self.dset.imgs[gid]
                # Build transform from image to absolute sample space.
                tf_img_to_abs = kwimage.Affine.coerce(
                    img.get('warp_img_to_vid', None))
                tf_abs_to_img = tf_img_to_abs.inv()
            else:
                tf_img_to_abs = None

            # check overlap in image space
            if tf_img_to_abs is None:
                sample_tlbr_ = sample_tlbr
            else:
                sample_tlbr_ = sample_tlbr.warp(tf_abs_to_img.matrix).quantize()

            # Find which bounding boxes are visible in this region
            overlap_aids = self.regions.overlapping_aids(
                gid, sample_tlbr_, visible_thresh=visible_thresh)

            # Get info about all annotations inside this window

            overlap_anns = [self.dset.anns[aid] for aid in overlap_aids]
            overlap_cids = [ann['category_id'] for ann in overlap_anns]
            abs_boxes = kwimage.Boxes(
                [ann['bbox'] for ann in overlap_anns], 'xywh')

            # Handle segmentations and keypoints if they exist
            coco_dset = self.dset
            kp_classes = self.kp_classes
            classes = self.classes
            sseg_list = []
            kpts_list = []
            for ann in overlap_anns:
                # TODO: it should probably be the regions's responsibilty to load
                # and return these kwimage data structures.
                abs_points = None
                abs_sseg = None
                if 'keypoints' in with_annots:
                    coco_kpts = ann.get('keypoints', None)
                    if coco_kpts is not None and len(coco_kpts) > 0:
                        if isinstance(ub.peek(coco_kpts), dict):
                            # new style coco keypoint encoding
                            abs_points = kwimage.Points.from_coco(
                                coco_kpts, classes=kp_classes)
                        else:
                            # using old style coco keypoint encoding, we need look up
                            # keypoint class from object classes and then pass in the
                            # relevant info
                            kpnames = coco_dset._lookup_kpnames(ann['category_id'])
                            kp_class_idxs = np.array([kp_classes.index(n) for n in kpnames])
                            abs_points = kwimage.Points.from_coco(
                                coco_kpts, kp_class_idxs, kp_classes)
                if 'segmentation' in with_annots:
                    coco_sseg = ann.get('segmentation', None)
                    if coco_sseg is not None:
                        # x = _coerce_coco_segmentation(coco_sseg, space_dims)
                        # abs_sseg = kwimage.Mask.coerce(coco_sseg, dims=space_dims)
                        abs_sseg = kwimage.MultiPolygon.coerce(coco_sseg, dims=space_dims)
                sseg_list.append(abs_sseg)
                kpts_list.append(abs_points)

            abs_ssegs = kwimage.PolygonList(sseg_list)
            abs_kpts = kwimage.PointsList(kpts_list)
            abs_kpts.meta['classes'] = self.kp_classes

            # Construct a detections object containing absolute annotation
            # positions
            abs_dets = kwimage.Detections(
                aids=np.array(overlap_aids),
                cids=np.array(overlap_cids),
                boxes=abs_boxes,
                segmentations=abs_ssegs,
                keypoints=abs_kpts,
                classes=classes,
                rel_frame_index=rel_frame_idx,
                gid=gid,
                datakeys=['aids', 'cids'],
                metakeys=['gid', 'rel_frame_index']
            )

            # Translate the absolute detections to relative sample coordinates
            if tf_img_to_abs is not None:
                # hack to align annots from image space to video space
                tf_abs_to_rel = kwimage.Affine.translate(offset) @ tf_img_to_abs
                rel_dets = abs_dets.warp(tf_abs_to_rel.matrix)
            else:
                rel_dets = abs_dets.translate(offset)

            frame_dets.append(rel_dets)

        # if len(frame_dets) == 1:
        #     annots = frame_dets[0].data
        # else:
        # Hack to get multi-frame annots without too much developer effort.
        # Could be more efficient
        annots = {
            'aids': np.hstack([x.data['aids'] for x in frame_dets]),
            'cids': np.hstack([x.data['cids'] for x in frame_dets]),
            'rel_frame_index': np.hstack([[x.meta['rel_frame_index']] * len(x) for x in frame_dets]),
            'rel_boxes': kwimage.Boxes.concatenate([x.data['boxes'] for x in frame_dets]),
            'rel_ssegs': kwimage.PolygonList(list(ub.flatten([x.data['segmentations'].data for x in frame_dets]))),
            'rel_kpts': kwimage.PointsList(list(ub.flatten([x.data['keypoints'].data for x in frame_dets]))),
            'frame_dets': frame_dets,
            # Removed:
            # 'rel_cxywh': np.vstack([x['rel_cxywh'] for x in frame_accum]),
            # 'abs_cxywh': np.vstack([x['abs_cxywh'] for x in frame_accum]),
        }
        annots['rel_kpts'].meta['classes'] = self.kp_classes

        # Note the center coordinates in the padded sample reference frame
        tr_ = sample['tr']

        main_aid = tr_.get('aid', None)
        if main_aid is not None:
            # Determine which (if any) index in "annots" corresponds to the
            # main aid (if we even have a main aid)
            cand_idxs = np.where(annots['aids'] == main_aid)[0]
            if len(cand_idxs) == 0:
                tr_['annot_idx'] = -1
            elif len(cand_idxs) == 1:
                tr_['annot_idx'] = cand_idxs[0]
            else:
                raise AssertionError('impossible state: len(cand_idxs)={}'.format(len(cand_idxs)))
        else:
            tr_['annot_idx'] = -1

        sample['annots'] = annots
        return sample


def _center_extent_to_slice(center, window_dims):
    """
    Transforms a center and window dimensions into a start/stop slice

    Args:
        center (Tuple[float]): center location (cy, cx)
        window_dims (Tuple[int]): window size (height, width)

    Returns:
        Tuple[slice, ...]: the slice corresponding to the centered window

    Example:
        >>> center = (2, 5)
        >>> window_dims = (6, 6)
        >>> slices = _center_extent_to_slice(center, window_dims)
        >>> assert slices == (slice(-1, 5), slice(2, 8))

     Example:
        >>> center = (2, 5)
        >>> window_dims = (64, 64)
        >>> slices = _center_extent_to_slice(center, window_dims)
        >>> assert slices == (slice(-30, 34, None), slice(-27, 37, None))

    Example:
        >>> # Test floating point error case
        >>> center = (500.5, 974.9999999999999)
        >>> window_dims  = (100, 100)
        >>> slices = _center_extent_to_slice(center, window_dims)
        >>> assert slices == (slice(450, 550, None), slice(924, 1024, None))
    """
    # Compute lower and upper coordinates of the window bounding box
    low_dims = [int(np.floor(c - d_win / 2.0))
                for c, d_win in zip(center, window_dims)]
    high_dims = [int(np.floor(c + d_win / 2.0))
                 for c, d_win in zip(center, window_dims)]

    # Floating point errors can cause the slice window size to be different
    # from the requested one. We check and correct for this.
    for idx, tup in enumerate(zip(window_dims, low_dims, high_dims)):
        d_win, d_low, d_high = tup
        d_win_got = d_high - d_low
        delta = d_win - d_win_got
        if delta:
            high_dims[idx] += delta

    if __debug__:
        for d_win, d_low, d_high in zip(window_dims, low_dims, high_dims):
            d_win_got = d_high - d_low
            assert d_win_got == d_win, 'slice has incorrect window size'

    slices = tuple([slice(s, t) for s, t in zip(low_dims, high_dims)])
    return slices


def _ensure_iterablen(scalar, n):
    try:
        iter(scalar)
    except TypeError:
        return [scalar] * n
    return scalar


if __name__ == '__main__':
    """
    CommandLine:
        xdoctest -m ndsampler.coco_sampler
    """
    import xdoctest
    xdoctest.doctest_module(__file__)<|MERGE_RESOLUTION|>--- conflicted
+++ resolved
@@ -908,20 +908,12 @@
             for time_idx, gid in enumerate(time_gids):
                 if use_experimental_loader:
                     # New method
-<<<<<<< HEAD
-                    delayed_frame = self.dset.delayed_load(gid, space='video')
-                    delayed_frame = delayed_frame.crop(space_slice)
-                    if not all_chan:
-                        delayed_frame = delayed_frame.take_channels(request_chanspec)
-                    xr_frame = delayed_frame.finalize(as_xarray=True)
-                    if dtype is not None:
-                        xr_frame = xr_frame.astype(dtype)
-=======
                     delayed_frame = self.dset.delayed_load(
                         gid, channels=request_chanspec, space='video')
                     delayed_crop = delayed_frame.crop(space_slice)
                     xr_frame = delayed_crop.finalize(as_xarray=True)
->>>>>>> 16fe9860
+                    if dtype is not None:
+                        xr_frame = xr_frame.astype(dtype)
                     space_frames.append(xr_frame)
                 else:
                     # Old method
